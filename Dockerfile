# Use prebuilt base image
FROM steakfisher1/im-in-so-much-pain-compilation-python-nogil:3.13 as base

RUN apt-get update && apt-get install -y --no-install-recommends \
    gcc python3-dev libffi-dev \
    && rm -rf /var/lib/apt/lists/*

WORKDIR /usr/src/app

COPY requirements.txt .
RUN pip install --no-cache-dir -r requirements.txt

ENV PYTHONUNBUFFERED=1
ENV RUST_LOG=debug
ENV RUST_BACKTRACE=0

COPY . .

# Final runtime stage
FROM base as final

<<<<<<< HEAD
# Create the testcases directory
RUN mkdir -p /usr/src/app/testcases
RUN mkdir -p /usr/src/app/src
RUN mkdir -p /usr/src/app/output
=======
RUN mkdir -p /usr/src/app/testcases /usr/src/app/src
>>>>>>> 519ff167

VOLUME /usr/src/app/testcases
VOLUME /usr/src/app/src
VOLUME /usr/src/app/output

CMD ["./daemon"]<|MERGE_RESOLUTION|>--- conflicted
+++ resolved
@@ -19,14 +19,7 @@
 # Final runtime stage
 FROM base as final
 
-<<<<<<< HEAD
-# Create the testcases directory
-RUN mkdir -p /usr/src/app/testcases
-RUN mkdir -p /usr/src/app/src
-RUN mkdir -p /usr/src/app/output
-=======
-RUN mkdir -p /usr/src/app/testcases /usr/src/app/src
->>>>>>> 519ff167
+RUN mkdir -p /usr/src/app/testcases /usr/src/app/src /usr/src/app/output
 
 VOLUME /usr/src/app/testcases
 VOLUME /usr/src/app/src
